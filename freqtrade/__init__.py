--- conflicted
+++ resolved
@@ -1,9 +1,5 @@
 """ Freqtrade bot """
-<<<<<<< HEAD
-__version__ = '2022.8.1+pubsub'  # Metadata 1.2 mandates PEP 440 version, but 'develop' is not
-=======
 __version__ = '2022.9.dev'
->>>>>>> 9fb3517a
 
 if 'dev' in __version__:
     try:
