--- conflicted
+++ resolved
@@ -254,17 +254,11 @@
     candle_dict = {'DefStrat': {'UNITTEST/BTC': pd.DataFrame()}}
 
     # test directory exporting
-<<<<<<< HEAD
     sample_date = '2022_01_01_15_05_13'
     store_backtest_analysis_results(Path(tmpdir), candle_dict, {}, sample_date)
     stored_file = Path(tmpdir / f'backtest-result-{sample_date}_signals.pkl')
-    scp = open(stored_file, "rb")
-=======
-    stored_file = store_backtest_signal_candles(Path(tmpdir), candle_dict, '2022_01_01_15_05_13')
-    scp = stored_file.open("rb")
->>>>>>> 7aa56adf
-    pickled_signal_candles = joblib.load(scp)
-    scp.close()
+    with stored_file.open("rb") as scp:
+        pickled_signal_candles = joblib.load(scp)
 
     assert pickled_signal_candles.keys() == candle_dict.keys()
     assert pickled_signal_candles['DefStrat'].keys() == pickled_signal_candles['DefStrat'].keys()
@@ -275,16 +269,10 @@
 
     # test file exporting
     filename = Path(tmpdir / 'testresult')
-<<<<<<< HEAD
     store_backtest_analysis_results(filename, candle_dict, {}, sample_date)
     stored_file = Path(tmpdir / f'testresult-{sample_date}_signals.pkl')
-    scp = open(stored_file, "rb")
-=======
-    stored_file = store_backtest_signal_candles(filename, candle_dict, '2022_01_01_15_05_13')
-    scp = stored_file.open("rb")
->>>>>>> 7aa56adf
-    pickled_signal_candles = joblib.load(scp)
-    scp.close()
+    with stored_file.open("rb") as scp:
+        pickled_signal_candles = joblib.load(scp)
 
     assert pickled_signal_candles.keys() == candle_dict.keys()
     assert pickled_signal_candles['DefStrat'].keys() == pickled_signal_candles['DefStrat'].keys()
