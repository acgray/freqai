"""
This module contains the class to persist trades into SQLite
"""
import logging
from datetime import datetime, timedelta, timezone
from decimal import Decimal
from typing import Any, Dict, List, Optional

from sqlalchemy import (Boolean, Column, DateTime, Enum, Float, ForeignKey, Integer, String,
                        create_engine, desc, func, inspect)
from sqlalchemy.exc import NoSuchModuleError
from sqlalchemy.orm import Query, declarative_base, relationship, scoped_session, sessionmaker
from sqlalchemy.pool import StaticPool
from sqlalchemy.sql.schema import UniqueConstraint

from freqtrade.constants import DATETIME_PRINT_FORMAT, NON_OPEN_EXCHANGE_STATES
from freqtrade.enums import SellType, TradingMode
from freqtrade.exceptions import DependencyException, OperationalException
from freqtrade.leverage import interest
from freqtrade.misc import safe_value_fallback
from freqtrade.persistence.migrations import check_migrate


logger = logging.getLogger(__name__)


_DECL_BASE: Any = declarative_base()
_SQL_DOCS_URL = 'http://docs.sqlalchemy.org/en/latest/core/engines.html#database-urls'


def init_db(db_url: str, clean_open_orders: bool = False) -> None:
    """
    Initializes this module with the given config,
    registers all known command handlers
    and starts polling for message updates
    :param db_url: Database to use
    :param clean_open_orders: Remove open orders from the database.
        Useful for dry-run or if all orders have been reset on the exchange.
    :return: None
    """
    kwargs = {}

    if db_url == 'sqlite://':
        kwargs.update({
            'poolclass': StaticPool,
        })
    # Take care of thread ownership
    if db_url.startswith('sqlite://'):
        kwargs.update({
            'connect_args': {'check_same_thread': False},
        })

    try:
        engine = create_engine(db_url, future=True, **kwargs)
    except NoSuchModuleError:
        raise OperationalException(f"Given value for db_url: '{db_url}' "
                                   f"is no valid database URL! (See {_SQL_DOCS_URL})")

    # https://docs.sqlalchemy.org/en/13/orm/contextual.html#thread-local-scope
    # Scoped sessions proxy requests to the appropriate thread-local session.
    # We should use the scoped_session object - not a seperately initialized version
    Trade._session = scoped_session(sessionmaker(bind=engine, autoflush=True))
    Trade.query = Trade._session.query_property()
    Order.query = Trade._session.query_property()
    PairLock.query = Trade._session.query_property()

    previous_tables = inspect(engine).get_table_names()
    _DECL_BASE.metadata.create_all(engine)
    check_migrate(engine, decl_base=_DECL_BASE, previous_tables=previous_tables)

    # Clean dry_run DB if the db is not in-memory
    if clean_open_orders and db_url != 'sqlite://':
        clean_dry_run_db()


def cleanup_db() -> None:
    """
    Flushes all pending operations to disk.
    :return: None
    """
    Trade.commit()


def clean_dry_run_db() -> None:
    """
    Remove open_order_id from a Dry_run DB
    :return: None
    """
    for trade in Trade.query.filter(Trade.open_order_id.isnot(None)).all():
        # Check we are updating only a dry_run order not a prod one
        if 'dry_run' in trade.open_order_id:
            trade.open_order_id = None
    Trade.commit()


class Order(_DECL_BASE):
    """
    Order database model
    Keeps a record of all orders placed on the exchange

    One to many relationship with Trades:
      - One trade can have many orders
      - One Order can only be associated with one Trade

    Mirrors CCXT Order structure
    """
    __tablename__ = 'orders'
    # Uniqueness should be ensured over pair, order_id
    # its likely that order_id is unique per Pair on some exchanges.
    __table_args__ = (UniqueConstraint('ft_pair', 'order_id', name="_order_pair_order_id"),)

    id = Column(Integer, primary_key=True)
    ft_trade_id = Column(Integer, ForeignKey('trades.id'), index=True)

    trade = relationship("Trade", back_populates="orders")

    ft_order_side = Column(String(25), nullable=False)
    ft_pair = Column(String(25), nullable=False)
    ft_is_open = Column(Boolean, nullable=False, default=True, index=True)

    order_id = Column(String(255), nullable=False, index=True)
    status = Column(String(255), nullable=True)
    symbol = Column(String(25), nullable=True)
    order_type = Column(String(50), nullable=True)
    side = Column(String(25), nullable=True)
    price = Column(Float, nullable=True)
    average = Column(Float, nullable=True)
    amount = Column(Float, nullable=True)
    filled = Column(Float, nullable=True)
    remaining = Column(Float, nullable=True)
    cost = Column(Float, nullable=True)
    order_date = Column(DateTime, nullable=True, default=datetime.utcnow)
    order_filled_date = Column(DateTime, nullable=True)
    order_update_date = Column(DateTime, nullable=True)

<<<<<<< HEAD
    leverage = Column(Float, nullable=True, default=1.0)
=======
    @property
    def order_date_utc(self):
        return self.order_date.replace(tzinfo=timezone.utc)
>>>>>>> 6a591038

    def __repr__(self):

        return (f'Order(id={self.id}, order_id={self.order_id}, trade_id={self.ft_trade_id}, '
                f'side={self.side}, order_type={self.order_type}, status={self.status})')

    def update_from_ccxt_object(self, order):
        """
        Update Order from ccxt response
        Only updates if fields are available from ccxt -
        """
        if self.order_id != str(order['id']):
            raise DependencyException("Order-id's don't match")

        self.status = order.get('status', self.status)
        self.symbol = order.get('symbol', self.symbol)
        self.order_type = order.get('type', self.order_type)
        self.side = order.get('side', self.side)
        self.price = order.get('price', self.price)
        self.amount = order.get('amount', self.amount)
        self.filled = order.get('filled', self.filled)
        self.average = order.get('average', self.average)
        self.remaining = order.get('remaining', self.remaining)
        self.cost = order.get('cost', self.cost)
        self.leverage = order.get('leverage', self.leverage)

        if 'timestamp' in order and order['timestamp'] is not None:
            self.order_date = datetime.fromtimestamp(order['timestamp'] / 1000, tz=timezone.utc)

        self.ft_is_open = True
        if self.status in NON_OPEN_EXCHANGE_STATES:
            self.ft_is_open = False
            if (order.get('filled', 0.0) or 0.0) > 0:
                self.order_filled_date = datetime.now(timezone.utc)
        self.order_update_date = datetime.now(timezone.utc)

    def to_json(self) -> Dict[str, Any]:
        return {
            'amount': self.amount,
            'average': round(self.average, 8) if self.average else 0,
            'cost': self.cost if self.cost else 0,
            'filled': self.filled,
            'ft_order_side': self.ft_order_side,
            'is_open': self.ft_is_open,
            'order_date': self.order_date.strftime(DATETIME_PRINT_FORMAT)
            if self.order_date else None,
            'order_timestamp': int(self.order_date.replace(
                tzinfo=timezone.utc).timestamp() * 1000) if self.order_date else None,
            'order_filled_date': self.order_filled_date.strftime(DATETIME_PRINT_FORMAT)
            if self.order_filled_date else None,
            'order_filled_timestamp': int(self.order_filled_date.replace(
                tzinfo=timezone.utc).timestamp() * 1000) if self.order_filled_date else None,
            'order_type': self.order_type,
            'pair': self.ft_pair,
            'price': self.price,
            'remaining': self.remaining,
            'status': self.status,
        }

    def close_bt_order(self, close_date: datetime):
        self.order_filled_date = close_date
        self.filled = self.amount
        self.status = 'closed'
        self.ft_is_open = False

    @staticmethod
    def update_orders(orders: List['Order'], order: Dict[str, Any]):
        """
        Get all non-closed orders - useful when trying to batch-update orders
        """
        if not isinstance(order, dict):
            logger.warning(f"{order} is not a valid response object.")
            return

        filtered_orders = [o for o in orders if o.order_id == order.get('id')]
        if filtered_orders:
            oobj = filtered_orders[0]
            oobj.update_from_ccxt_object(order)
            Order.query.session.commit()
        else:
            logger.warning(f"Did not find order for {order}.")

    @staticmethod
    def parse_from_ccxt_object(order: Dict[str, Any], pair: str, side: str) -> 'Order':
        """
        Parse an order from a ccxt object and return a new order Object.
        """
        o = Order(order_id=str(order['id']), ft_order_side=side, ft_pair=pair)

        o.update_from_ccxt_object(order)
        return o

    @staticmethod
    def get_open_orders() -> List['Order']:
        """
        Retrieve open orders from the database
        :return: List of open orders
        """
        return Order.query.filter(Order.ft_is_open.is_(True)).all()


class LocalTrade():
    """
    Trade database model.
    Used in backtesting - must be aligned to Trade model!

    """
    use_db: bool = False
    # Trades container for backtesting
    trades: List['LocalTrade'] = []
    trades_open: List['LocalTrade'] = []
    total_profit: float = 0

    id: int = 0

    orders: List[Order] = []

    exchange: str = ''
    pair: str = ''
    is_open: bool = True
    fee_open: float = 0.0
    fee_open_cost: Optional[float] = None
    fee_open_currency: str = ''
    fee_close: float = 0.0
    fee_close_cost: Optional[float] = None
    fee_close_currency: str = ''
    open_rate: float = 0.0
    open_rate_requested: Optional[float] = None
    # open_trade_value - calculated via _calc_open_trade_value
    open_trade_value: float = 0.0
    close_rate: Optional[float] = None
    close_rate_requested: Optional[float] = None
    close_profit: Optional[float] = None
    close_profit_abs: Optional[float] = None
    stake_amount: float = 0.0
    amount: float = 0.0
    amount_requested: Optional[float] = None
    open_date: datetime
    close_date: Optional[datetime] = None
    open_order_id: Optional[str] = None
    # absolute value of the stop loss
    stop_loss: float = 0.0
    # percentage value of the stop loss
    stop_loss_pct: float = 0.0
    # absolute value of the initial stop loss
    initial_stop_loss: float = 0.0
    # percentage value of the initial stop loss
    initial_stop_loss_pct: float = 0.0
    # stoploss order id which is on exchange
    stoploss_order_id: Optional[str] = None
    # last update time of the stoploss order on exchange
    stoploss_last_update: Optional[datetime] = None
    # absolute value of the highest reached price
    max_rate: float = 0.0
    # Lowest price reached
    min_rate: float = 0.0
    sell_reason: str = ''
    sell_order_status: str = ''
    strategy: str = ''
    enter_tag: Optional[str] = None
    timeframe: Optional[int] = None

    trading_mode: TradingMode = TradingMode.SPOT

    # Leverage trading properties
    isolated_liq: Optional[float] = None
    is_short: bool = False
    leverage: float = 1.0

    # Margin trading properties
    interest_rate: float = 0.0

    # Futures properties
    funding_fees: Optional[float] = None

    @property
    def buy_tag(self) -> Optional[str]:
        """
        Compatibility between buy_tag (old) and enter_tag (new)
        Consider buy_tag deprecated
        """
        return self.enter_tag

    @property
    def has_no_leverage(self) -> bool:
        """Returns true if this is a non-leverage, non-short trade"""
        return ((self.leverage == 1.0 or self.leverage is None) and not self.is_short)

    @property
    def borrowed(self) -> float:
        """
            The amount of currency borrowed from the exchange for leverage trades
            If a long trade, the amount is in base currency
            If a short trade, the amount is in the other currency being traded
        """
        if self.has_no_leverage:
            return 0.0
        elif not self.is_short:
            return (self.amount * self.open_rate) * ((self.leverage-1)/self.leverage)
        else:
            return self.amount

    @property
    def open_date_utc(self):
        return self.open_date.replace(tzinfo=timezone.utc)

    @property
    def close_date_utc(self):
        return self.close_date.replace(tzinfo=timezone.utc)

    @property
    def enter_side(self) -> str:
        if self.is_short:
            return "sell"
        else:
            return "buy"

    @property
    def exit_side(self) -> str:
        if self.is_short:
            return "buy"
        else:
            return "sell"

    def __init__(self, **kwargs):
        for key in kwargs:
            setattr(self, key, kwargs[key])
        if self.isolated_liq:
            self.set_isolated_liq(isolated_liq=self.isolated_liq)
        self.recalc_open_trade_value()
        if self.trading_mode == TradingMode.MARGIN and self.interest_rate is None:
            raise OperationalException(
                f"{self.trading_mode.value} trading requires param interest_rate on trades")

    def _set_stop_loss(self, stop_loss: float, percent: float):
        """
        Method you should use to set self.stop_loss.
        Assures stop_loss is not passed the liquidation price
        """
        if self.isolated_liq is not None:
            if self.is_short:
                sl = min(stop_loss, self.isolated_liq)
            else:
                sl = max(stop_loss, self.isolated_liq)
        else:
            sl = stop_loss

        if not self.stop_loss:
            self.initial_stop_loss = sl
        self.stop_loss = sl

        if self.is_short:
            self.stop_loss_pct = abs(percent)
        else:
            self.stop_loss_pct = -1 * abs(percent)
        self.stoploss_last_update = datetime.utcnow()

    def set_isolated_liq(self, isolated_liq: float):
        """
        Method you should use to set self.liquidation price.
        Assures stop_loss is not passed the liquidation price
        """
        if self.stop_loss is not None:
            if self.is_short:
                self.stop_loss = min(self.stop_loss, isolated_liq)
            else:
                self.stop_loss = max(self.stop_loss, isolated_liq)
        else:
            self.initial_stop_loss = isolated_liq
            self.stop_loss = isolated_liq

        self.isolated_liq = isolated_liq

    def __repr__(self):
        open_since = self.open_date.strftime(DATETIME_PRINT_FORMAT) if self.is_open else 'closed'
        leverage = self.leverage or 1.0
        is_short = self.is_short or False

        return (
            f'Trade(id={self.id}, pair={self.pair}, amount={self.amount:.8f}, '
            f'is_short={is_short}, leverage={leverage}, '
            f'open_rate={self.open_rate:.8f}, open_since={open_since})'
        )

    def to_json(self) -> Dict[str, Any]:
        filled_orders = self.select_filled_orders()
        filled_entries = []
        filled_exits = []
        if len(filled_orders) > 0:
            for order in filled_orders:
                if order.ft_order_side == 'buy':
                    filled_entries.append(order.to_json())
                if order.ft_order_side == 'sell':
                    filled_exits.append(order.to_json())

        return {
            'trade_id': self.id,
            'pair': self.pair,
            'is_open': self.is_open,
            'exchange': self.exchange,
            'amount': round(self.amount, 8),
            'amount_requested': round(self.amount_requested, 8) if self.amount_requested else None,
            'stake_amount': round(self.stake_amount, 8),
            'strategy': self.strategy,
            'buy_tag': self.enter_tag,
            'enter_tag': self.enter_tag,
            'timeframe': self.timeframe,

            'fee_open': self.fee_open,
            'fee_open_cost': self.fee_open_cost,
            'fee_open_currency': self.fee_open_currency,
            'fee_close': self.fee_close,
            'fee_close_cost': self.fee_close_cost,
            'fee_close_currency': self.fee_close_currency,

            'open_date': self.open_date.strftime(DATETIME_PRINT_FORMAT),
            'open_timestamp': int(self.open_date.replace(tzinfo=timezone.utc).timestamp() * 1000),
            'open_rate': self.open_rate,
            'open_rate_requested': self.open_rate_requested,
            'open_trade_value': round(self.open_trade_value, 8),

            'close_date': (self.close_date.strftime(DATETIME_PRINT_FORMAT)
                           if self.close_date else None),
            'close_timestamp': int(self.close_date.replace(
                tzinfo=timezone.utc).timestamp() * 1000) if self.close_date else None,
            'close_rate': self.close_rate,
            'close_rate_requested': self.close_rate_requested,
            'close_profit': self.close_profit,  # Deprecated
            'close_profit_pct': round(self.close_profit * 100, 2) if self.close_profit else None,
            'close_profit_abs': self.close_profit_abs,  # Deprecated

            'trade_duration_s': (int((self.close_date_utc - self.open_date_utc).total_seconds())
                                 if self.close_date else None),
            'trade_duration': (int((self.close_date_utc - self.open_date_utc).total_seconds() // 60)
                               if self.close_date else None),

            'profit_ratio': self.close_profit,
            'profit_pct': round(self.close_profit * 100, 2) if self.close_profit else None,
            'profit_abs': self.close_profit_abs,

            'sell_reason': self.sell_reason,
            'sell_order_status': self.sell_order_status,
            'stop_loss_abs': self.stop_loss,
            'stop_loss_ratio': self.stop_loss_pct if self.stop_loss_pct else None,
            'stop_loss_pct': (self.stop_loss_pct * 100) if self.stop_loss_pct else None,
            'stoploss_order_id': self.stoploss_order_id,
            'stoploss_last_update': (self.stoploss_last_update.strftime(DATETIME_PRINT_FORMAT)
                                     if self.stoploss_last_update else None),
            'stoploss_last_update_timestamp': int(self.stoploss_last_update.replace(
                tzinfo=timezone.utc).timestamp() * 1000) if self.stoploss_last_update else None,
            'initial_stop_loss_abs': self.initial_stop_loss,
            'initial_stop_loss_ratio': (self.initial_stop_loss_pct
                                        if self.initial_stop_loss_pct else None),
            'initial_stop_loss_pct': (self.initial_stop_loss_pct * 100
                                      if self.initial_stop_loss_pct else None),
            'min_rate': self.min_rate,
            'max_rate': self.max_rate,

            'leverage': self.leverage,
            'interest_rate': self.interest_rate,
            'isolated_liq': self.isolated_liq,
            'is_short': self.is_short,
            'trading_mode': self.trading_mode,
            'funding_fees': self.funding_fees,
            'open_order_id': self.open_order_id,
            'filled_entry_orders': filled_entries,
            'filled_exit_orders': filled_exits,
        }

    @staticmethod
    def reset_trades() -> None:
        """
        Resets all trades. Only active for backtesting mode.
        """
        LocalTrade.trades = []
        LocalTrade.trades_open = []
        LocalTrade.total_profit = 0

    def adjust_min_max_rates(self, current_price: float, current_price_low: float) -> None:
        """
        Adjust the max_rate and min_rate.
        """
        self.max_rate = max(current_price, self.max_rate or self.open_rate)
        self.min_rate = min(current_price_low, self.min_rate or self.open_rate)

    def adjust_stop_loss(self, current_price: float, stoploss: float,
                         initial: bool = False) -> None:
        """
        This adjusts the stop loss to it's most recently observed setting
        :param current_price: Current rate the asset is traded
        :param stoploss: Stoploss as factor (sample -0.05 -> -5% below current price).
        :param initial: Called to initiate stop_loss.
            Skips everything if self.stop_loss is already set.
        """
        if initial and not (self.stop_loss is None or self.stop_loss == 0):
            # Don't modify if called with initial and nothing to do
            return

        if self.is_short:
            new_loss = float(current_price * (1 + abs(stoploss)))
            # If trading with leverage, don't set the stoploss below the liquidation price
            if self.isolated_liq:
                new_loss = min(self.isolated_liq, new_loss)
        else:
            new_loss = float(current_price * (1 - abs(stoploss)))
            # If trading with leverage, don't set the stoploss below the liquidation price
            if self.isolated_liq:
                new_loss = max(self.isolated_liq, new_loss)

        # no stop loss assigned yet
        if not self.stop_loss:
            logger.debug(f"{self.pair} - Assigning new stoploss...")
            self._set_stop_loss(new_loss, stoploss)
            self.initial_stop_loss = new_loss
            if self.is_short:
                self.initial_stop_loss_pct = abs(stoploss)
            else:
                self.initial_stop_loss_pct = -1 * abs(stoploss)

        # evaluate if the stop loss needs to be updated
        else:

            higher_stop = new_loss > self.stop_loss
            lower_stop = new_loss < self.stop_loss

            # stop losses only walk up, never down!,
            #   ? But adding more to a leveraged trade would create a lower liquidation price,
            #   ? decreasing the minimum stoploss
            if (higher_stop and not self.is_short) or (lower_stop and self.is_short):
                logger.debug(f"{self.pair} - Adjusting stoploss...")
                self._set_stop_loss(new_loss, stoploss)
            else:
                logger.debug(f"{self.pair} - Keeping current stoploss...")

        logger.debug(
            f"{self.pair} - Stoploss adjusted. current_price={current_price:.8f}, "
            f"open_rate={self.open_rate:.8f}, max_rate={self.max_rate:.8f}, "
            f"initial_stop_loss={self.initial_stop_loss:.8f}, "
            f"stop_loss={self.stop_loss:.8f}. "
            f"Trailing stoploss saved us: "
            f"{float(self.stop_loss) - float(self.initial_stop_loss):.8f}.")

    def update(self, order: Dict) -> None:
        """
        Updates this entity with amount and actual open/close rates.
        :param order: order retrieved by exchange.fetch_order()
        :return: None
        """
        order_type = order['type']

        if 'is_short' in order and order['side'] == 'sell':
            # Only set's is_short on opening trades, ignores non-shorts
            self.is_short = order['is_short']

        # Ignore open and cancelled orders
        if order['status'] == 'open' or safe_value_fallback(order, 'average', 'price') is None:
            return

        logger.info('Updating trade (id=%s) ...', self.id)

        if order_type in ('market', 'limit') and self.enter_side == order['side']:
            # Update open rate and actual amount
            self.open_rate = float(safe_value_fallback(order, 'average', 'price'))
            self.amount = float(safe_value_fallback(order, 'filled', 'amount'))
            if 'leverage' in order:
                self.leverage = order['leverage']
            if self.is_open:
                payment = "SELL" if self.is_short else "BUY"
                logger.info(f'{order_type.upper()}_{payment} has been fulfilled for {self}.')
            self.open_order_id = None
            self.recalc_trade_from_orders()
        elif order_type in ('market', 'limit') and self.exit_side == order['side']:
            if self.is_open:
                payment = "BUY" if self.is_short else "SELL"
                # * On margin shorts, you buy a little bit more than the amount (amount + interest)
                logger.info(f'{order_type.upper()}_{payment} has been fulfilled for {self}.')
            self.close(safe_value_fallback(order, 'average', 'price'))
        elif order_type in ('stop_loss_limit', 'stop-loss', 'stop-loss-limit', 'stop'):
            self.stoploss_order_id = None
            self.close_rate_requested = self.stop_loss
            self.sell_reason = SellType.STOPLOSS_ON_EXCHANGE.value
            if self.is_open:
                logger.info(f'{order_type.upper()} is hit for {self}.')
            self.close(safe_value_fallback(order, 'average', 'price'))
        else:
            raise ValueError(f'Unknown order type: {order_type}')
        Trade.commit()

    def close(self, rate: float, *, show_msg: bool = True) -> None:
        """
        Sets close_rate to the given rate, calculates total profit
        and marks trade as closed
        """
        self.close_rate = rate
        self.close_date = self.close_date or datetime.utcnow()
        self.close_profit = self.calc_profit_ratio()
        self.close_profit_abs = self.calc_profit()
        self.is_open = False
        self.sell_order_status = 'closed'
        self.open_order_id = None
        if show_msg:
            logger.info(
                'Marking %s as closed as the trade is fulfilled and found no open orders for it.',
                self
            )

    def update_fee(self, fee_cost: float, fee_currency: Optional[str], fee_rate: Optional[float],
                   side: str) -> None:
        """
        Update Fee parameters. Only acts once per side
        """
        if self.enter_side == side and self.fee_open_currency is None:
            self.fee_open_cost = fee_cost
            self.fee_open_currency = fee_currency
            if fee_rate is not None:
                self.fee_open = fee_rate
                # Assume close-fee will fall into the same fee category and take an educated guess
                self.fee_close = fee_rate
        elif self.exit_side == side and self.fee_close_currency is None:
            self.fee_close_cost = fee_cost
            self.fee_close_currency = fee_currency
            if fee_rate is not None:
                self.fee_close = fee_rate

    def fee_updated(self, side: str) -> bool:
        """
        Verify if this side (buy / sell) has already been updated
        """
        if self.enter_side == side:
            return self.fee_open_currency is not None
        elif self.exit_side == side:
            return self.fee_close_currency is not None
        else:
            return False

    def update_order(self, order: Dict) -> None:
        Order.update_orders(self.orders, order)

    def get_exit_order_count(self) -> int:
        """
        Get amount of failed exiting orders
        assumes full exits.
        """
        return len([o for o in self.orders if o.ft_order_side == 'sell'])

    def _calc_open_trade_value(self) -> float:
        """
        Calculate the open_rate including open_fee.
        :return: Price in of the open trade incl. Fees
        """
        open_trade = Decimal(self.amount) * Decimal(self.open_rate)
        fees = open_trade * Decimal(self.fee_open)
        if self.is_short:
            return float(open_trade - fees)
        else:
            return float(open_trade + fees)

    def recalc_open_trade_value(self) -> None:
        """
        Recalculate open_trade_value.
        Must be called whenever open_rate, fee_open or is_short is changed.

        """
        self.open_trade_value = self._calc_open_trade_value()

    def calculate_interest(self, interest_rate: Optional[float] = None) -> Decimal:
        """
        : param interest_rate: interest_charge for borrowing this coin(optional).
        If interest_rate is not set self.interest_rate will be used
        """

        zero = Decimal(0.0)
        # If nothing was borrowed
        if self.has_no_leverage or self.trading_mode != TradingMode.MARGIN:
            return zero

        open_date = self.open_date.replace(tzinfo=None)
        now = (self.close_date or datetime.now(timezone.utc)).replace(tzinfo=None)
        sec_per_hour = Decimal(3600)
        total_seconds = Decimal((now - open_date).total_seconds())
        hours = total_seconds/sec_per_hour or zero

        rate = Decimal(interest_rate or self.interest_rate)
        borrowed = Decimal(self.borrowed)

        return interest(exchange_name=self.exchange, borrowed=borrowed, rate=rate, hours=hours)

    def _calc_base_close(self, amount: Decimal, rate: Optional[float] = None,
                         fee: Optional[float] = None) -> Decimal:

        close_trade = Decimal(amount) * Decimal(rate or self.close_rate)  # type: ignore
        fees = close_trade * Decimal(fee or self.fee_close)

        if self.is_short:
            return close_trade + fees
        else:
            return close_trade - fees

    def calc_close_trade_value(self, rate: Optional[float] = None,
                               fee: Optional[float] = None,
                               interest_rate: Optional[float] = None) -> float:
        """
        Calculate the close_rate including fee
        :param fee: fee to use on the close rate (optional).
            If rate is not set self.fee will be used
        :param rate: rate to compare with (optional).
            If rate is not set self.close_rate will be used
        :param interest_rate: interest_charge for borrowing this coin (optional).
            If interest_rate is not set self.interest_rate will be used
        :return: Price in BTC of the open trade
        """
        if rate is None and not self.close_rate:
            return 0.0

        amount = Decimal(self.amount)
        trading_mode = self.trading_mode or TradingMode.SPOT

        if trading_mode == TradingMode.SPOT:
            return float(self._calc_base_close(amount, rate, fee))

        elif (trading_mode == TradingMode.MARGIN):

            total_interest = self.calculate_interest(interest_rate)

            if self.is_short:
                amount = amount + total_interest
                return float(self._calc_base_close(amount, rate, fee))
            else:
                # Currency already owned for longs, no need to purchase
                return float(self._calc_base_close(amount, rate, fee) - total_interest)

        elif (trading_mode == TradingMode.FUTURES):
            funding_fees = self.funding_fees or 0.0
            # Positive funding_fees -> Trade has gained from fees.
            # Negative funding_fees -> Trade had to pay the fees.
            if self.is_short:
                return float(self._calc_base_close(amount, rate, fee)) - funding_fees
            else:
                return float(self._calc_base_close(amount, rate, fee)) + funding_fees
        else:
            raise OperationalException(
                f"{self.trading_mode.value} trading is not yet available using freqtrade")

    def calc_profit(self, rate: Optional[float] = None,
                    fee: Optional[float] = None,
                    interest_rate: Optional[float] = None) -> float:
        """
        Calculate the absolute profit in stake currency between Close and Open trade
        :param fee: fee to use on the close rate (optional).
            If fee is not set self.fee will be used
        :param rate: close rate to compare with (optional).
            If rate is not set self.close_rate will be used
        :param interest_rate: interest_charge for borrowing this coin (optional).
            If interest_rate is not set self.interest_rate will be used
        :return:  profit in stake currency as float
        """
        close_trade_value = self.calc_close_trade_value(
            rate=(rate or self.close_rate),
            fee=(fee or self.fee_close),
            interest_rate=(interest_rate or self.interest_rate)
        )

        if self.is_short:
            profit = self.open_trade_value - close_trade_value
        else:
            profit = close_trade_value - self.open_trade_value
        return float(f"{profit:.8f}")

    def calc_profit_ratio(self, rate: Optional[float] = None,
                          fee: Optional[float] = None,
                          interest_rate: Optional[float] = None) -> float:
        """
        Calculates the profit as ratio (including fee).
        :param rate: rate to compare with (optional).
            If rate is not set self.close_rate will be used
        :param fee: fee to use on the close rate (optional).
        :param interest_rate: interest_charge for borrowing this coin (optional).
            If interest_rate is not set self.interest_rate will be used
        :return: profit ratio as float
        """
        close_trade_value = self.calc_close_trade_value(
            rate=(rate or self.close_rate),
            fee=(fee or self.fee_close),
            interest_rate=(interest_rate or self.interest_rate)
        )

        short_close_zero = (self.is_short and close_trade_value == 0.0)
        long_close_zero = (not self.is_short and self.open_trade_value == 0.0)
        leverage = self.leverage or 1.0

        if (short_close_zero or long_close_zero):
            return 0.0
        else:
            if self.is_short:
                profit_ratio = (1 - (close_trade_value/self.open_trade_value)) * leverage
            else:
                profit_ratio = ((close_trade_value/self.open_trade_value) - 1) * leverage

        return float(f"{profit_ratio:.8f}")

    def recalc_trade_from_orders(self):
        # We need at least 2 entry orders for averaging amounts and rates.
        if len(self.select_filled_orders('buy')) < 2:
            # Just in case, still recalc open trade value
            self.recalc_open_trade_value()
            return

        total_amount = 0.0
        total_stake = 0.0
        for o in self.orders:
            if (o.ft_is_open or
                    (o.ft_order_side != self.enter_side) or
                    (o.status not in NON_OPEN_EXCHANGE_STATES)):
                continue

            tmp_amount = o.amount
            tmp_price = o.average or o.price
            if o.filled is not None:
                tmp_amount = o.filled
            if tmp_amount > 0.0 and tmp_price is not None:
                total_amount += tmp_amount
                total_stake += tmp_price * tmp_amount

        if total_amount > 0:
            self.open_rate = total_stake / total_amount
            self.stake_amount = total_stake
            self.amount = total_amount
            self.fee_open_cost = self.fee_open * self.stake_amount
            self.recalc_open_trade_value()
            if self.stop_loss_pct is not None and self.open_rate is not None:
                self.adjust_stop_loss(self.open_rate, self.stop_loss_pct)

    def select_order_by_order_id(self, order_id: str) -> Optional[Order]:
        """
        Finds order object by Order id.
        :param order_id: Exchange order id
        """
        for o in self.orders:
            if o.order_id == order_id:
                return o
        return None

    def select_order(
            self, order_side: str = None, is_open: Optional[bool] = None) -> Optional[Order]:
        """
        Finds latest order for this orderside and status
        :param order_side: Side of the order (either 'buy' or 'sell')
        :param is_open: Only search for open orders?
        :return: latest Order object if it exists, else None
        """
        orders = self.orders
        if order_side:
            orders = [o for o in self.orders if o.side == order_side]
        if is_open is not None:
            orders = [o for o in orders if o.ft_is_open == is_open]
        if len(orders) > 0:
            return orders[-1]
        else:
            return None

    def select_filled_orders(self, order_side: Optional[str] = None) -> List['Order']:
        """
        Finds filled orders for this orderside.
        :param order_side: Side of the order (either 'buy', 'sell', or None)
        :return: array of Order objects
        """
        return [o for o in self.orders if ((o.ft_order_side == order_side) or (order_side is None))
                and o.ft_is_open is False and
                (o.filled or 0) > 0 and
                o.status in NON_OPEN_EXCHANGE_STATES]

    @property
    def nr_of_successful_buys(self) -> int:
        """
        Helper function to count the number of buy orders that have been filled.
        :return: int count of buy orders that have been filled for this trade.
        """

        return len(self.select_filled_orders('buy'))

    @property
    def nr_of_successful_sells(self) -> int:
        """
        Helper function to count the number of sell orders that have been filled.
        :return: int count of sell orders that have been filled for this trade.
        """
        return len(self.select_filled_orders('sell'))

    @staticmethod
    def get_trades_proxy(*, pair: str = None, is_open: bool = None,
                         open_date: datetime = None, close_date: datetime = None,
                         ) -> List['LocalTrade']:
        """
        Helper function to query Trades.
        Returns a List of trades, filtered on the parameters given.
        In live mode, converts the filter to a database query and returns all rows
        In Backtest mode, uses filters on Trade.trades to get the result.

        :return: unsorted List[Trade]
        """

        # Offline mode - without database
        if is_open is not None:
            if is_open:
                sel_trades = LocalTrade.trades_open
            else:
                sel_trades = LocalTrade.trades

        else:
            # Not used during backtesting, but might be used by a strategy
            sel_trades = list(LocalTrade.trades + LocalTrade.trades_open)

        if pair:
            sel_trades = [trade for trade in sel_trades if trade.pair == pair]
        if open_date:
            sel_trades = [trade for trade in sel_trades if trade.open_date > open_date]
        if close_date:
            sel_trades = [trade for trade in sel_trades if trade.close_date
                          and trade.close_date > close_date]

        return sel_trades

    @staticmethod
    def close_bt_trade(trade):
        LocalTrade.trades_open.remove(trade)
        LocalTrade.trades.append(trade)
        LocalTrade.total_profit += trade.close_profit_abs

    @staticmethod
    def add_bt_trade(trade):
        if trade.is_open:
            LocalTrade.trades_open.append(trade)
        else:
            LocalTrade.trades.append(trade)

    @staticmethod
    def get_open_trades() -> List[Any]:
        """
        Query trades from persistence layer
        """
        return Trade.get_trades_proxy(is_open=True)

    @staticmethod
    def stoploss_reinitialization(desired_stoploss):
        """
        Adjust initial Stoploss to desired stoploss for all open trades.
        """
        for trade in Trade.get_open_trades():
            logger.info("Found open trade: %s", trade)

            # skip case if trailing-stop changed the stoploss already.
            if (trade.stop_loss == trade.initial_stop_loss
                    and trade.initial_stop_loss_pct != desired_stoploss):
                # Stoploss value got changed

                logger.info(f"Stoploss for {trade} needs adjustment...")
                # Force reset of stoploss
                trade.stop_loss = None
                trade.adjust_stop_loss(trade.open_rate, desired_stoploss)
                logger.info(f"New stoploss: {trade.stop_loss}.")


class Trade(_DECL_BASE, LocalTrade):
    """
    Trade database model.
    Also handles updating and querying trades

    Note: Fields must be aligned with LocalTrade class
    """
    __tablename__ = 'trades'

    use_db: bool = True

    id = Column(Integer, primary_key=True)

    orders = relationship("Order", order_by="Order.id", cascade="all, delete-orphan", lazy="joined")

    exchange = Column(String(25), nullable=False)
    pair = Column(String(25), nullable=False, index=True)
    is_open = Column(Boolean, nullable=False, default=True, index=True)
    fee_open = Column(Float, nullable=False, default=0.0)
    fee_open_cost = Column(Float, nullable=True)
    fee_open_currency = Column(String(25), nullable=True)
    fee_close = Column(Float, nullable=False, default=0.0)
    fee_close_cost = Column(Float, nullable=True)
    fee_close_currency = Column(String(25), nullable=True)
    open_rate = Column(Float)
    open_rate_requested = Column(Float)
    # open_trade_value - calculated via _calc_open_trade_value
    open_trade_value = Column(Float)
    close_rate = Column(Float)
    close_rate_requested = Column(Float)
    close_profit = Column(Float)
    close_profit_abs = Column(Float)
    stake_amount = Column(Float, nullable=False)
    amount = Column(Float)
    amount_requested = Column(Float)
    open_date = Column(DateTime, nullable=False, default=datetime.utcnow)
    close_date = Column(DateTime)
    open_order_id = Column(String(255))
    # absolute value of the stop loss
    stop_loss = Column(Float, nullable=True, default=0.0)
    # percentage value of the stop loss
    stop_loss_pct = Column(Float, nullable=True)
    # absolute value of the initial stop loss
    initial_stop_loss = Column(Float, nullable=True, default=0.0)
    # percentage value of the initial stop loss
    initial_stop_loss_pct = Column(Float, nullable=True)
    # stoploss order id which is on exchange
    stoploss_order_id = Column(String(255), nullable=True, index=True)
    # last update time of the stoploss order on exchange
    stoploss_last_update = Column(DateTime, nullable=True)
    # absolute value of the highest reached price
    max_rate = Column(Float, nullable=True, default=0.0)
    # Lowest price reached
    min_rate = Column(Float, nullable=True)
    sell_reason = Column(String(100), nullable=True)
    sell_order_status = Column(String(100), nullable=True)
    strategy = Column(String(100), nullable=True)
    enter_tag = Column(String(100), nullable=True)
    timeframe = Column(Integer, nullable=True)

    trading_mode = Column(Enum(TradingMode), nullable=True)

    # Leverage trading properties
    leverage = Column(Float, nullable=True, default=1.0)
    is_short = Column(Boolean, nullable=False, default=False)
    isolated_liq = Column(Float, nullable=True)

    # Margin Trading Properties
    interest_rate = Column(Float, nullable=False, default=0.0)

    # Futures properties
    funding_fees = Column(Float, nullable=True, default=None)

    def __init__(self, **kwargs):
        super().__init__(**kwargs)
        self.recalc_open_trade_value()

    def delete(self) -> None:

        for order in self.orders:
            Order.query.session.delete(order)

        Trade.query.session.delete(self)
        Trade.commit()

    @staticmethod
    def commit():
        Trade.query.session.commit()

    @staticmethod
    def get_trades_proxy(*, pair: str = None, is_open: bool = None,
                         open_date: datetime = None, close_date: datetime = None,
                         ) -> List['LocalTrade']:
        """
        Helper function to query Trades.j
        Returns a List of trades, filtered on the parameters given.
        In live mode, converts the filter to a database query and returns all rows
        In Backtest mode, uses filters on Trade.trades to get the result.

        :return: unsorted List[Trade]
        """
        if Trade.use_db:
            trade_filter = []
            if pair:
                trade_filter.append(Trade.pair == pair)
            if open_date:
                trade_filter.append(Trade.open_date > open_date)
            if close_date:
                trade_filter.append(Trade.close_date > close_date)
            if is_open is not None:
                trade_filter.append(Trade.is_open.is_(is_open))
            return Trade.get_trades(trade_filter).all()
        else:
            return LocalTrade.get_trades_proxy(
                pair=pair, is_open=is_open,
                open_date=open_date,
                close_date=close_date
            )

    @staticmethod
    def get_trades(trade_filter=None) -> Query:
        """
        Helper function to query Trades using filters.
        NOTE: Not supported in Backtesting.
        :param trade_filter: Optional filter to apply to trades
                             Can be either a Filter object, or a List of filters
                             e.g. `(trade_filter=[Trade.id == trade_id, Trade.is_open.is_(True),])`
                             e.g. `(trade_filter=Trade.id == trade_id)`
        :return: unsorted query object
        """
        if not Trade.use_db:
            raise NotImplementedError('`Trade.get_trades()` not supported in backtesting mode.')
        if trade_filter is not None:
            if not isinstance(trade_filter, list):
                trade_filter = [trade_filter]
            return Trade.query.filter(*trade_filter)
        else:
            return Trade.query

    @staticmethod
    def get_open_order_trades() -> List['Trade']:
        """
        Returns all open trades
        NOTE: Not supported in Backtesting.
        """
        return Trade.get_trades(Trade.open_order_id.isnot(None)).all()

    @staticmethod
    def get_open_trades_without_assigned_fees():
        """
        Returns all open trades which don't have open fees set correctly
        NOTE: Not supported in Backtesting.
        """
        return Trade.get_trades([Trade.fee_open_currency.is_(None),
                                 Trade.orders.any(),
                                 Trade.is_open.is_(True),
                                 ]).all()

    @staticmethod
    def get_closed_trades_without_assigned_fees():
        """
        Returns all closed trades which don't have fees set correctly
        NOTE: Not supported in Backtesting.
        """
        return Trade.get_trades([Trade.fee_close_currency.is_(None),
                                 Trade.orders.any(),
                                 Trade.is_open.is_(False),
                                 ]).all()

    @staticmethod
    def get_total_closed_profit() -> float:
        """
        Retrieves total realized profit
        """
        if Trade.use_db:
            total_profit = Trade.query.with_entities(
                func.sum(Trade.close_profit_abs)).filter(Trade.is_open.is_(False)).scalar()
        else:
            total_profit = sum(
                t.close_profit_abs for t in LocalTrade.get_trades_proxy(is_open=False))
        return total_profit or 0

    @staticmethod
    def total_open_trades_stakes() -> float:
        """
        Calculates total invested amount in open trades
        in stake currency
        """
        if Trade.use_db:
            total_open_stake_amount = Trade.query.with_entities(
                func.sum(Trade.stake_amount)).filter(Trade.is_open.is_(True)).scalar()
        else:
            total_open_stake_amount = sum(
                t.stake_amount for t in LocalTrade.get_trades_proxy(is_open=True))
        return total_open_stake_amount or 0

    @staticmethod
    def get_overall_performance(minutes=None) -> List[Dict[str, Any]]:
        """
        Returns List of dicts containing all Trades, including profit and trade count
        NOTE: Not supported in Backtesting.
        """
        filters = [Trade.is_open.is_(False)]
        if minutes:
            start_date = datetime.now(timezone.utc) - timedelta(minutes=minutes)
            filters.append(Trade.close_date >= start_date)
        pair_rates = Trade.query.with_entities(
            Trade.pair,
            func.sum(Trade.close_profit).label('profit_sum'),
            func.sum(Trade.close_profit_abs).label('profit_sum_abs'),
            func.count(Trade.pair).label('count')
        ).filter(*filters)\
            .group_by(Trade.pair) \
            .order_by(desc('profit_sum_abs')) \
            .all()
        return [
            {
                'pair': pair,
                'profit_ratio': profit,
                'profit': round(profit * 100, 2),  # Compatibility mode
                'profit_pct': round(profit * 100, 2),
                'profit_abs': profit_abs,
                'count': count
            }
            for pair, profit, profit_abs, count in pair_rates
        ]

    @staticmethod
    def get_enter_tag_performance(pair: Optional[str]) -> List[Dict[str, Any]]:
        """
        Returns List of dicts containing all Trades, based on buy tag performance
        Can either be average for all pairs or a specific pair provided
        NOTE: Not supported in Backtesting.
        """

        filters = [Trade.is_open.is_(False)]
        if(pair is not None):
            filters.append(Trade.pair == pair)

        enter_tag_perf = Trade.query.with_entities(
            Trade.enter_tag,
            func.sum(Trade.close_profit).label('profit_sum'),
            func.sum(Trade.close_profit_abs).label('profit_sum_abs'),
            func.count(Trade.pair).label('count')
        ).filter(*filters)\
            .group_by(Trade.enter_tag) \
            .order_by(desc('profit_sum_abs')) \
            .all()

        return [
            {
                'enter_tag': enter_tag if enter_tag is not None else "Other",
                'profit_ratio': profit,
                'profit_pct': round(profit * 100, 2),
                'profit_abs': profit_abs,
                'count': count
            }
            for enter_tag, profit, profit_abs, count in enter_tag_perf
        ]

    @staticmethod
    def get_sell_reason_performance(pair: Optional[str]) -> List[Dict[str, Any]]:
        """
        Returns List of dicts containing all Trades, based on sell reason performance
        Can either be average for all pairs or a specific pair provided
        NOTE: Not supported in Backtesting.
        """

        filters = [Trade.is_open.is_(False)]
        if(pair is not None):
            filters.append(Trade.pair == pair)

        sell_tag_perf = Trade.query.with_entities(
            Trade.sell_reason,
            func.sum(Trade.close_profit).label('profit_sum'),
            func.sum(Trade.close_profit_abs).label('profit_sum_abs'),
            func.count(Trade.pair).label('count')
        ).filter(*filters)\
            .group_by(Trade.sell_reason) \
            .order_by(desc('profit_sum_abs')) \
            .all()

        return [
            {
                'sell_reason': sell_reason if sell_reason is not None else "Other",
                'profit_ratio': profit,
                'profit_pct': round(profit * 100, 2),
                'profit_abs': profit_abs,
                'count': count
            }
            for sell_reason, profit, profit_abs, count in sell_tag_perf
        ]

    @staticmethod
    def get_mix_tag_performance(pair: Optional[str]) -> List[Dict[str, Any]]:
        """
        Returns List of dicts containing all Trades, based on buy_tag + sell_reason performance
        Can either be average for all pairs or a specific pair provided
        NOTE: Not supported in Backtesting.
        """

        filters = [Trade.is_open.is_(False)]
        if(pair is not None):
            filters.append(Trade.pair == pair)

        mix_tag_perf = Trade.query.with_entities(
            Trade.id,
            Trade.enter_tag,
            Trade.sell_reason,
            func.sum(Trade.close_profit).label('profit_sum'),
            func.sum(Trade.close_profit_abs).label('profit_sum_abs'),
            func.count(Trade.pair).label('count')
        ).filter(*filters)\
            .group_by(Trade.id) \
            .order_by(desc('profit_sum_abs')) \
            .all()

        return_list: List[Dict] = []
        for id, enter_tag, sell_reason, profit, profit_abs, count in mix_tag_perf:
            enter_tag = enter_tag if enter_tag is not None else "Other"
            sell_reason = sell_reason if sell_reason is not None else "Other"

            if(sell_reason is not None and enter_tag is not None):
                mix_tag = enter_tag + " " + sell_reason
                i = 0
                if not any(item["mix_tag"] == mix_tag for item in return_list):
                    return_list.append({'mix_tag': mix_tag,
                                        'profit': profit,
                                        'profit_pct': round(profit * 100, 2),
                                        'profit_abs': profit_abs,
                                        'count': count})
                else:
                    while i < len(return_list):
                        if return_list[i]["mix_tag"] == mix_tag:
                            return_list[i] = {
                                'mix_tag': mix_tag,
                                'profit': profit + return_list[i]["profit"],
                                'profit_pct': round(profit + return_list[i]["profit"] * 100, 2),
                                'profit_abs': profit_abs + return_list[i]["profit_abs"],
                                'count': 1 + return_list[i]["count"]}
                        i += 1

        return return_list

    @staticmethod
    def get_best_pair(start_date: datetime = datetime.fromtimestamp(0)):
        """
        Get best pair with closed trade.
        NOTE: Not supported in Backtesting.
        :returns: Tuple containing (pair, profit_sum)
        """
        best_pair = Trade.query.with_entities(
            Trade.pair, func.sum(Trade.close_profit).label('profit_sum')
        ).filter(Trade.is_open.is_(False) & (Trade.close_date >= start_date)) \
            .group_by(Trade.pair) \
            .order_by(desc('profit_sum')).first()
        return best_pair


class PairLock(_DECL_BASE):
    """
    Pair Locks database model.
    """
    __tablename__ = 'pairlocks'

    id = Column(Integer, primary_key=True)

    pair = Column(String(25), nullable=False, index=True)
    reason = Column(String(255), nullable=True)
    # Time the pair was locked (start time)
    lock_time = Column(DateTime, nullable=False)
    # Time until the pair is locked (end time)
    lock_end_time = Column(DateTime, nullable=False, index=True)

    active = Column(Boolean, nullable=False, default=True, index=True)

    def __repr__(self):
        lock_time = self.lock_time.strftime(DATETIME_PRINT_FORMAT)
        lock_end_time = self.lock_end_time.strftime(DATETIME_PRINT_FORMAT)
        return (f'PairLock(id={self.id}, pair={self.pair}, lock_time={lock_time}, '
                f'lock_end_time={lock_end_time}, reason={self.reason}, active={self.active})')

    @staticmethod
    def query_pair_locks(pair: Optional[str], now: datetime) -> Query:
        """
        Get all currently active locks for this pair
        :param pair: Pair to check for. Returns all current locks if pair is empty
        :param now: Datetime object (generated via datetime.now(timezone.utc)).
        """
        filters = [PairLock.lock_end_time > now,
                   # Only active locks
                   PairLock.active.is_(True), ]
        if pair:
            filters.append(PairLock.pair == pair)
        return PairLock.query.filter(
            *filters
        )

    def to_json(self) -> Dict[str, Any]:
        return {
            'id': self.id,
            'pair': self.pair,
            'lock_time': self.lock_time.strftime(DATETIME_PRINT_FORMAT),
            'lock_timestamp': int(self.lock_time.replace(tzinfo=timezone.utc).timestamp() * 1000),
            'lock_end_time': self.lock_end_time.strftime(DATETIME_PRINT_FORMAT),
            'lock_end_timestamp': int(self.lock_end_time.replace(tzinfo=timezone.utc
                                                                 ).timestamp() * 1000),
            'reason': self.reason,
            'active': self.active,
        }<|MERGE_RESOLUTION|>--- conflicted
+++ resolved
@@ -132,14 +132,11 @@
     order_date = Column(DateTime, nullable=True, default=datetime.utcnow)
     order_filled_date = Column(DateTime, nullable=True)
     order_update_date = Column(DateTime, nullable=True)
-
-<<<<<<< HEAD
     leverage = Column(Float, nullable=True, default=1.0)
-=======
+
     @property
     def order_date_utc(self):
         return self.order_date.replace(tzinfo=timezone.utc)
->>>>>>> 6a591038
 
     def __repr__(self):
 
