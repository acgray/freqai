import logging
from copy import deepcopy
from typing import List, Optional

from fastapi import APIRouter, Depends, Query
from fastapi.exceptions import HTTPException

from freqtrade import __version__
from freqtrade.data.history import get_datahandler
from freqtrade.enums import CandleType, TradingMode
from freqtrade.exceptions import OperationalException
from freqtrade.rpc import RPC
from freqtrade.rpc.api_server.api_schemas import (AvailablePairs, Balances, BlacklistPayload,
                                                  BlacklistResponse, Count, Daily,
                                                  DeleteLockRequest, DeleteTrade, ForceEnterPayload,
                                                  ForceEnterResponse, ForceExitPayload,
                                                  FreqAIModelListResponse, Health, Locks, Logs,
                                                  OpenTradeSchema, PairHistory, PairListsPayload,
                                                  PairListsResponse, PerformanceEntry, Ping,
                                                  PlotConfig, Profit, ResultMsg, ShowConfig, Stats,
                                                  StatusMsg, StrategyListResponse, StrategyResponse,
                                                  SysInfo, Version, WhitelistResponse)
from freqtrade.rpc.api_server.deps import get_config, get_exchange, get_rpc, get_rpc_optional
from freqtrade.rpc.rpc import RPCException


logger = logging.getLogger(__name__)

# API version
# Pre-1.1, no version was provided
# Version increments should happen in "small" steps (1.1, 1.12, ...) unless big changes happen.
# 1.11: forcebuy and forcesell accept ordertype
# 1.12: add blacklist delete endpoint
# 1.13: forcebuy supports stake_amount
# versions 2.xx -> futures/short branch
# 2.14: Add entry/exit orders to trade response
# 2.15: Add backtest history endpoints
# 2.16: Additional daily metrics
# 2.17: Forceentry - leverage, partial force_exit
# 2.20: Add websocket endpoints
# 2.21: Add new_candle messagetype
# 2.22: Add FreqAI to backtesting
# 2.23: Allow plot config request in webserver mode
# 2.24: Add cancel_open_order endpoint
# 2.25: Add several profit values to /status endpoint
<<<<<<< HEAD
# 2.26: new /pairlists endpoint
=======
# 2.26: increase /balance output
>>>>>>> 2a9e50a6
API_VERSION = 2.26

# Public API, requires no auth.
router_public = APIRouter()
# Private API, protected by authentication
router = APIRouter()


@router_public.get('/ping', response_model=Ping)
def ping():
    """simple ping"""
    return {"status": "pong"}


@router.get('/version', response_model=Version, tags=['info'])
def version():
    """ Bot Version info"""
    return {"version": __version__}


@router.get('/balance', response_model=Balances, tags=['info'])
def balance(rpc: RPC = Depends(get_rpc), config=Depends(get_config)):
    """Account Balances"""
    return rpc._rpc_balance(config['stake_currency'], config.get('fiat_display_currency', ''),)


@router.get('/count', response_model=Count, tags=['info'])
def count(rpc: RPC = Depends(get_rpc)):
    return rpc._rpc_count()


@router.get('/performance', response_model=List[PerformanceEntry], tags=['info'])
def performance(rpc: RPC = Depends(get_rpc)):
    return rpc._rpc_performance()


@router.get('/profit', response_model=Profit, tags=['info'])
def profit(rpc: RPC = Depends(get_rpc), config=Depends(get_config)):
    return rpc._rpc_trade_statistics(config['stake_currency'],
                                     config.get('fiat_display_currency')
                                     )


@router.get('/stats', response_model=Stats, tags=['info'])
def stats(rpc: RPC = Depends(get_rpc)):
    return rpc._rpc_stats()


@router.get('/daily', response_model=Daily, tags=['info'])
def daily(timescale: int = 7, rpc: RPC = Depends(get_rpc), config=Depends(get_config)):
    return rpc._rpc_timeunit_profit(timescale, config['stake_currency'],
                                    config.get('fiat_display_currency', ''))


@router.get('/status', response_model=List[OpenTradeSchema], tags=['info'])
def status(rpc: RPC = Depends(get_rpc)):
    try:
        return rpc._rpc_trade_status()
    except RPCException:
        return []


# Using the responsemodel here will cause a ~100% increase in response time (from 1s to 2s)
# on big databases. Correct response model: response_model=TradeResponse,
@router.get('/trades', tags=['info', 'trading'])
def trades(limit: int = 500, offset: int = 0, rpc: RPC = Depends(get_rpc)):
    return rpc._rpc_trade_history(limit, offset=offset, order_by_id=True)


@router.get('/trade/{tradeid}', response_model=OpenTradeSchema, tags=['info', 'trading'])
def trade(tradeid: int = 0, rpc: RPC = Depends(get_rpc)):
    try:
        return rpc._rpc_trade_status([tradeid])[0]
    except (RPCException, KeyError):
        raise HTTPException(status_code=404, detail='Trade not found.')


@router.delete('/trades/{tradeid}', response_model=DeleteTrade, tags=['info', 'trading'])
def trades_delete(tradeid: int, rpc: RPC = Depends(get_rpc)):
    return rpc._rpc_delete(tradeid)


@router.delete('/trades/{tradeid}/open-order', response_model=OpenTradeSchema,  tags=['trading'])
def cancel_open_order(tradeid: int, rpc: RPC = Depends(get_rpc)):
    rpc._rpc_cancel_open_order(tradeid)
    return rpc._rpc_trade_status([tradeid])[0]


# TODO: Missing response model
@router.get('/edge', tags=['info'])
def edge(rpc: RPC = Depends(get_rpc)):
    return rpc._rpc_edge()


@router.get('/show_config', response_model=ShowConfig, tags=['info'])
def show_config(rpc: Optional[RPC] = Depends(get_rpc_optional), config=Depends(get_config)):
    state = ''
    strategy_version = None
    if rpc:
        state = rpc._freqtrade.state
        strategy_version = rpc._freqtrade.strategy.version()
    resp = RPC._rpc_show_config(config, state, strategy_version)
    resp['api_version'] = API_VERSION
    return resp


# /forcebuy is deprecated with short addition. use /forceentry instead
@router.post('/forceenter', response_model=ForceEnterResponse, tags=['trading'])
@router.post('/forcebuy', response_model=ForceEnterResponse, tags=['trading'])
def force_entry(payload: ForceEnterPayload, rpc: RPC = Depends(get_rpc)):
    ordertype = payload.ordertype.value if payload.ordertype else None

    trade = rpc._rpc_force_entry(payload.pair, payload.price, order_side=payload.side,
                                 order_type=ordertype, stake_amount=payload.stakeamount,
                                 enter_tag=payload.entry_tag or 'force_entry',
                                 leverage=payload.leverage)

    if trade:
        return ForceEnterResponse.parse_obj(trade.to_json())
    else:
        return ForceEnterResponse.parse_obj(
            {"status": f"Error entering {payload.side} trade for pair {payload.pair}."})


# /forcesell is deprecated with short addition. use /forceexit instead
@router.post('/forceexit', response_model=ResultMsg, tags=['trading'])
@router.post('/forcesell', response_model=ResultMsg, tags=['trading'])
def forceexit(payload: ForceExitPayload, rpc: RPC = Depends(get_rpc)):
    ordertype = payload.ordertype.value if payload.ordertype else None
    return rpc._rpc_force_exit(payload.tradeid, ordertype, amount=payload.amount)


@router.get('/blacklist', response_model=BlacklistResponse, tags=['info', 'pairlist'])
def blacklist(rpc: RPC = Depends(get_rpc)):
    return rpc._rpc_blacklist()


@router.post('/blacklist', response_model=BlacklistResponse, tags=['info', 'pairlist'])
def blacklist_post(payload: BlacklistPayload, rpc: RPC = Depends(get_rpc)):
    return rpc._rpc_blacklist(payload.blacklist)


@router.delete('/blacklist', response_model=BlacklistResponse, tags=['info', 'pairlist'])
def blacklist_delete(pairs_to_delete: List[str] = Query([]), rpc: RPC = Depends(get_rpc)):
    """Provide a list of pairs to delete from the blacklist"""

    return rpc._rpc_blacklist_delete(pairs_to_delete)


@router.get('/whitelist', response_model=WhitelistResponse, tags=['info', 'pairlist'])
def whitelist(rpc: RPC = Depends(get_rpc)):
    return rpc._rpc_whitelist()


@router.get('/locks', response_model=Locks, tags=['info', 'locks'])
def locks(rpc: RPC = Depends(get_rpc)):
    return rpc._rpc_locks()


@router.delete('/locks/{lockid}', response_model=Locks, tags=['info', 'locks'])
def delete_lock(lockid: int, rpc: RPC = Depends(get_rpc)):
    return rpc._rpc_delete_lock(lockid=lockid)


@router.post('/locks/delete', response_model=Locks, tags=['info', 'locks'])
def delete_lock_pair(payload: DeleteLockRequest, rpc: RPC = Depends(get_rpc)):
    return rpc._rpc_delete_lock(lockid=payload.lockid, pair=payload.pair)


@router.get('/logs', response_model=Logs, tags=['info'])
def logs(limit: Optional[int] = None):
    return RPC._rpc_get_logs(limit)


@router.post('/start', response_model=StatusMsg, tags=['botcontrol'])
def start(rpc: RPC = Depends(get_rpc)):
    return rpc._rpc_start()


@router.post('/stop', response_model=StatusMsg, tags=['botcontrol'])
def stop(rpc: RPC = Depends(get_rpc)):
    return rpc._rpc_stop()


@router.post('/stopentry', response_model=StatusMsg, tags=['botcontrol'])
@router.post('/stopbuy', response_model=StatusMsg, tags=['botcontrol'])
def stop_buy(rpc: RPC = Depends(get_rpc)):
    return rpc._rpc_stopentry()


@router.post('/reload_config', response_model=StatusMsg, tags=['botcontrol'])
def reload_config(rpc: RPC = Depends(get_rpc)):
    return rpc._rpc_reload_config()


@router.get('/pair_candles', response_model=PairHistory, tags=['candle data'])
def pair_candles(
        pair: str, timeframe: str, limit: Optional[int] = None, rpc: RPC = Depends(get_rpc)):
    return rpc._rpc_analysed_dataframe(pair, timeframe, limit)


@router.get('/pair_history', response_model=PairHistory, tags=['candle data'])
def pair_history(pair: str, timeframe: str, timerange: str, strategy: str,
                 config=Depends(get_config), exchange=Depends(get_exchange)):
    # The initial call to this endpoint can be slow, as it may need to initialize
    # the exchange class.
    config = deepcopy(config)
    config.update({
        'strategy': strategy,
    })
    return RPC._rpc_analysed_history_full(config, pair, timeframe, timerange, exchange)


@router.get('/plot_config', response_model=PlotConfig, tags=['candle data'])
def plot_config(strategy: Optional[str] = None, config=Depends(get_config),
                rpc: Optional[RPC] = Depends(get_rpc_optional)):
    if not strategy:
        if not rpc:
            raise RPCException("Strategy is mandatory in webserver mode.")
        return PlotConfig.parse_obj(rpc._rpc_plot_config())
    else:
        config1 = deepcopy(config)
        config1.update({
            'strategy': strategy
        })
        return PlotConfig.parse_obj(RPC._rpc_plot_config_with_strategy(config1))


@router.get('/strategies', response_model=StrategyListResponse, tags=['strategy'])
def list_strategies(config=Depends(get_config)):
    from freqtrade.resolvers.strategy_resolver import StrategyResolver
    strategies = StrategyResolver.search_all_objects(
        config, False, config.get('recursive_strategy_search', False))
    strategies = sorted(strategies, key=lambda x: x['name'])

    return {'strategies': [x['name'] for x in strategies]}


@router.get('/strategy/{strategy}', response_model=StrategyResponse, tags=['strategy'])
def get_strategy(strategy: str, config=Depends(get_config)):
    if ":" in strategy:
        raise HTTPException(status_code=500, detail="base64 encoded strategies are not allowed.")

    config_ = deepcopy(config)
    from freqtrade.resolvers.strategy_resolver import StrategyResolver
    try:
        strategy_obj = StrategyResolver._load_strategy(strategy, config_,
                                                       extra_dir=config_.get('strategy_path'))
    except OperationalException:
        raise HTTPException(status_code=404, detail='Strategy not found')

    return {
        'strategy': strategy_obj.get_strategy_name(),
        'code': strategy_obj.__source__,
    }


@router.get('/pairlists', response_model=PairListsResponse, tags=['pairlists', 'webserver'])
def list_pairlists(config=Depends(get_config)):
    from freqtrade.resolvers import PairListResolver
    pairlists = PairListResolver.search_all_objects(
        config, False)
    pairlists = sorted(pairlists, key=lambda x: x['name'])

    return {'pairlists': [{
        "name": x['name'],
        "is_pairlist_generator": x['class'].is_pairlist_generator,
        "params": x['class'].available_parameters(),
         } for x in pairlists
        ]}


@router.post('/pairlists/test', response_model=WhitelistResponse, tags=['pairlists', 'webserver'])
def pairlists_test(payload: PairListsPayload, config=Depends(get_config)):
    from freqtrade.plugins.pairlistmanager import PairListManager
    from freqtrade.resolvers import ExchangeResolver

    config_loc = deepcopy(config)

    exchange = ExchangeResolver.load_exchange(
        config_loc['exchange']['name'], config_loc, validate=False)
    config_loc['stake_currency'] = payload.stake_currency
    config_loc['pairlists'] = payload.pairlists

    # TODO: overwrite blacklist? make it optional and fall back to the one in config?
    # Outcome depends on the UI approach.
    config_loc['exchange']['pair_blacklist'] = payload.blacklist
    pairlists = PairListManager(exchange, config_loc)
    pairlists.refresh_pairlist()

    res = {
        'method': pairlists.name_list,
        'length': len(pairlists.whitelist),
        'whitelist': pairlists.whitelist
    }
    return res


@router.get('/freqaimodels', response_model=FreqAIModelListResponse, tags=['freqai'])
def list_freqaimodels(config=Depends(get_config)):
    from freqtrade.resolvers.freqaimodel_resolver import FreqaiModelResolver
    models = FreqaiModelResolver.search_all_objects(
        config, False)
    models = sorted(models, key=lambda x: x['name'])

    return {'freqaimodels': [x['name'] for x in models]}


@router.get('/available_pairs', response_model=AvailablePairs, tags=['candle data'])
def list_available_pairs(timeframe: Optional[str] = None, stake_currency: Optional[str] = None,
                         candletype: Optional[CandleType] = None, config=Depends(get_config)):

    dh = get_datahandler(config['datadir'], config.get('dataformat_ohlcv'))
    trading_mode: TradingMode = config.get('trading_mode', TradingMode.SPOT)
    pair_interval = dh.ohlcv_get_available_data(config['datadir'], trading_mode)

    if timeframe:
        pair_interval = [pair for pair in pair_interval if pair[1] == timeframe]
    if stake_currency:
        pair_interval = [pair for pair in pair_interval if pair[0].endswith(stake_currency)]
    if candletype:
        pair_interval = [pair for pair in pair_interval if pair[2] == candletype]
    else:
        candle_type = CandleType.get_default(trading_mode)
        pair_interval = [pair for pair in pair_interval if pair[2] == candle_type]

    pair_interval = sorted(pair_interval, key=lambda x: x[0])

    pairs = list({x[0] for x in pair_interval})
    pairs.sort()
    result = {
        'length': len(pairs),
        'pairs': pairs,
        'pair_interval': pair_interval,
    }
    return result


@router.get('/sysinfo', response_model=SysInfo, tags=['info'])
def sysinfo():
    return RPC._rpc_sysinfo()


@router.get('/health', response_model=Health, tags=['info'])
def health(rpc: RPC = Depends(get_rpc)):
    return rpc.health()<|MERGE_RESOLUTION|>--- conflicted
+++ resolved
@@ -43,12 +43,9 @@
 # 2.23: Allow plot config request in webserver mode
 # 2.24: Add cancel_open_order endpoint
 # 2.25: Add several profit values to /status endpoint
-<<<<<<< HEAD
-# 2.26: new /pairlists endpoint
-=======
 # 2.26: increase /balance output
->>>>>>> 2a9e50a6
-API_VERSION = 2.26
+# 2.27: new /pairlists endpoint
+API_VERSION = 2.27
 
 # Public API, requires no auth.
 router_public = APIRouter()
