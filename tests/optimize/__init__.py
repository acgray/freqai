from typing import Dict, List, NamedTuple, Optional

import arrow
from pandas import DataFrame

from freqtrade.enums import SellType
from freqtrade.exchange import timeframe_to_minutes


tests_start_time = arrow.get(2018, 10, 3)
tests_timeframe = '1h'


class BTrade(NamedTuple):
    """
    Minimalistic Trade result used for functional backtesting
    """
    sell_reason: SellType
    open_tick: int
    close_tick: int
    enter_tag: Optional[str] = None


class BTContainer(NamedTuple):
    """
    Minimal BacktestContainer defining Backtest inputs and results.
    """
    data: List[List[float]]
    stop_loss: float
    roi: Dict[str, float]
    trades: List[BTrade]
    profit_perc: float
    trailing_stop: bool = False
    trailing_only_offset_is_reached: bool = False
    trailing_stop_positive: Optional[float] = None
    trailing_stop_positive_offset: float = 0.0
    use_sell_signal: bool = False
    use_custom_stoploss: bool = False
<<<<<<< HEAD
    leverage: float = 1.0
=======
    custom_entry_price: Optional[float] = None
    custom_exit_price: Optional[float] = None
>>>>>>> 6a591038


def _get_frame_time_from_offset(offset):
    minutes = offset * timeframe_to_minutes(tests_timeframe)
    return tests_start_time.shift(minutes=minutes).datetime


def _build_backtest_dataframe(data):
    columns = ['date', 'open', 'high', 'low', 'close', 'volume', 'enter_long', 'exit_long',
               'enter_short', 'exit_short']
    if len(data[0]) == 8:
        # No short columns
        data = [d + [0, 0] for d in data]
    columns = columns + ['enter_tag'] if len(data[0]) == 11 else columns

    frame = DataFrame.from_records(data, columns=columns)
    frame['date'] = frame['date'].apply(_get_frame_time_from_offset)
    # Ensure floats are in place
    for column in ['open', 'high', 'low', 'close', 'volume']:
        frame[column] = frame[column].astype('float64')

    # Ensure all candles make kindof sense
    assert all(frame['low'] <= frame['close'])
    assert all(frame['low'] <= frame['open'])
    assert all(frame['high'] >= frame['close'])
    assert all(frame['high'] >= frame['open'])
    return frame<|MERGE_RESOLUTION|>--- conflicted
+++ resolved
@@ -36,12 +36,9 @@
     trailing_stop_positive_offset: float = 0.0
     use_sell_signal: bool = False
     use_custom_stoploss: bool = False
-<<<<<<< HEAD
-    leverage: float = 1.0
-=======
     custom_entry_price: Optional[float] = None
     custom_exit_price: Optional[float] = None
->>>>>>> 6a591038
+    leverage: float = 1.0
 
 
 def _get_frame_time_from_offset(offset):
